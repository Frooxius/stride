--- conflicted
+++ resolved
@@ -73,11 +73,7 @@
     <Service Include="{508349B6-6B84-4DF5-91F0-309BEEBAD82D}" />
   </ItemGroup>
   <ItemGroup>
-<<<<<<< HEAD
-    <PackageReference Include="ILRepack" Version="2.0.15"/>
-=======
     <PackageReference Include="ILRepack" Version="2.0.15" />
->>>>>>> f1183afe
     <PackageReference Include="Microsoft.Build.Utilities.Core" Version="16.0.461" ExcludeAssets="runtime" />
     <PackageReference Include="System.ValueTuple" Version="4.4.0" />
   </ItemGroup>
