--- conflicted
+++ resolved
@@ -63,12 +63,8 @@
             // Check that we can create a project
             using (var projectCollection = new Microsoft.Build.Evaluation.ProjectCollection())
             {
-<<<<<<< HEAD
-                if (!projectCollection.Toolsets.Any(x => new Version(x.ToolsVersion).Major >= 15))
-=======
                 if (projectCollection.GetToolset("15.0") == null // VS 2017
                     && projectCollection.GetToolset("Current") == null) // VS 2019+ (https://github.com/Microsoft/msbuild/issues/3778)
->>>>>>> 60b21cd6
                 {
                     throw new InvalidOperationException("Could not find a supported MSBuild toolset version (expected 15.0 or later)");
                 }
