--- conflicted
+++ resolved
@@ -280,7 +280,7 @@
             var xScaledShift = xShift / parameters.RealVirtualResolutionRatio.X;
             var yScaledShift = yShift / parameters.RealVirtualResolutionRatio.Y;
 
-            var worldMatrix = parameters.OriginalMatrix;
+            var worldMatrix = parameters.Matrix;
             worldMatrix.M41 += worldMatrix.M11 * xScaledShift + worldMatrix.M21 * yScaledShift;
             worldMatrix.M42 += worldMatrix.M12 * xScaledShift + worldMatrix.M22 * yScaledShift;
             worldMatrix.M43 += worldMatrix.M13 * xScaledShift + worldMatrix.M23 * yScaledShift;
@@ -292,18 +292,10 @@
             worldMatrix.M22 *= elementSize.Y;
             worldMatrix.M23 *= elementSize.Y;
 
-<<<<<<< HEAD
-            Matrix projMat = parameters.Batch.getViewProjectionMatrix();
-            Matrix.Multiply(ref worldMatrix, ref projMat, out parameters.Matrix);
-
-            RectangleF sourceRectangle = glyph.Subrect;
-            parameters.Batch.DrawCharacter(Textures[glyph.BitmapIndex], ref parameters.Matrix, ref sourceRectangle, ref parameters.Color, parameters.DepthBias, swizzle);
-=======
             Matrix.Multiply(ref worldMatrix, ref parameters.Batch.viewProjectionMatrix, out Matrix outMatrix);
 
             RectangleF sourceRectangle = glyph.Subrect;
             parameters.Batch.DrawCharacter(Textures[glyph.BitmapIndex], ref outMatrix, ref sourceRectangle, ref parameters.Color, parameters.DepthBias, swizzle);
->>>>>>> c059d4ef
         }
 
         /// <summary>
@@ -695,7 +687,7 @@
 
             public UIBatch Batch;
 
-            public Matrix OriginalMatrix, Matrix;
+            public Matrix Matrix;
 
             /// <summary>
             /// The size of the rectangle containing the text
