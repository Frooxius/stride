--- conflicted
+++ resolved
@@ -507,125 +507,11 @@
             constraint.Simulation = null;
         }
 
-<<<<<<< HEAD
-        private class XenkoAllHitsConvexResultCallback : BulletSharp.ConvexResultCallback
-        {
-            private IList<HitResult> resultsList;
-
-            public XenkoAllHitsConvexResultCallback(IList<HitResult> results)
-            {
-                resultsList = results;
-            }
-
-            public override float AddSingleResult(ref LocalConvexResult convexResult, bool normalInWorldSpace)
-            {
-                Vector3 normal;
-                if (normalInWorldSpace)
-                    normal = convexResult.HitNormalLocal;
-                else
-                    normal = Vector3.TransformNormal(convexResult.HitNormalLocal, convexResult.HitCollisionObject.WorldTransform.Basis);
-
-                resultsList.Add(new HitResult
-                {
-                    Succeeded = true,
-                    Collider = convexResult.HitCollisionObject.UserObject as PhysicsComponent,
-                    Point = Vector3.TransformCoordinate(convexResult.HitPointLocal, convexResult.HitCollisionObject.WorldTransform.Basis),
-                    Normal = normal,
-                    HitFraction = convexResult.HitFraction,
-                });
-                return convexResult.HitFraction;
-            }
-        }
-
-        private class XenkoAllHitsRayResultCallback : BulletSharp.AllHitsRayResultCallback
-        {
-            private IList<HitResult> resultsList;
-
-            public XenkoAllHitsRayResultCallback(ref Vector3 from, ref Vector3 to, IList<HitResult> results) : base(from, to)
-            {
-                resultsList = results;
-            }
-
-            public override float AddSingleResult(ref LocalRayResult rayResult, bool normalInWorldSpace)
-            {
-                Vector3 normal;
-                if (normalInWorldSpace)
-                    normal = rayResult.HitNormalLocal;
-                else
-                    normal = Vector3.TransformNormal(rayResult.HitNormalLocal, rayResult.CollisionObject.WorldTransform.Basis);
-
-                resultsList.Add(new HitResult
-                {
-                    Succeeded = true,
-                    Collider = rayResult.CollisionObject.UserObject as PhysicsComponent,
-                    Point = Vector3.Lerp(this.RayFromWorld, this.RayToWorld, rayResult.HitFraction),
-                    Normal = normal,
-                    HitFraction = rayResult.HitFraction,
-                });
-                return rayResult.HitFraction;
-            }
-        }
-
-=======
->>>>>>> 28de8941
         /// <summary>
         /// Raycasts and returns the closest hit
         /// </summary>
         /// <param name="from">From.</param>
         /// <param name="to">To.</param>
-<<<<<<< HEAD
-        /// <returns></returns>
-        public HitResult Raycast(Vector3 from, Vector3 to)
-        {
-            var result = new HitResult(); //result.Succeeded is false by default
-
-            BulletSharp.Math.Vector3 fromBullet = from, toBullet = to;
-            using (var rcb = new BulletSharp.ClosestRayResultCallback(ref fromBullet, ref toBullet))
-            {
-                collisionWorld.RayTestRef(ref fromBullet, ref toBullet, rcb);
-
-                if (rcb.CollisionObject == null) return result;
-                result.Succeeded = true;
-                result.Collider = (PhysicsComponent)rcb.CollisionObject.UserObject;
-                result.Normal = rcb.HitNormalWorld;
-                result.Point = rcb.HitPointWorld;
-                result.HitFraction = rcb.ClosestHitFraction;
-            }
-
-            return result;
-        }
-
-        /// <summary>
-        /// Raycasts and stops at the first hit.
-        /// </summary>
-        /// <param name="from">From.</param>
-        /// <param name="to">To.</param>
-        /// <param name="rayGroup">The collision group of this ray</param>
-        /// <param name="collisionMask">The collision group that this shape sweep can collide with</param>
-        /// <returns>The list with hit results.</returns>
-        public HitResult Raycast(Vector3 from, Vector3 to, CollisionFilterGroups rayGroup, CollisionFilterGroupFlags collisionMask)
-        {
-            var result = new HitResult(); //result.Succeeded is false by default
-
-            BulletSharp.Math.Vector3 fromBullet = from, toBullet = to;
-            using (var rcb = new BulletSharp.ClosestRayResultCallback(ref fromBullet, ref toBullet)
-            {
-                CollisionFilterGroup = (short)rayGroup,
-                CollisionFilterMask = (short)collisionMask,
-            })
-            {
-                collisionWorld.RayTestRef(ref fromBullet, ref toBullet, rcb);
-
-                if (rcb.CollisionObject == null) return result;
-                result.Succeeded = true;
-                result.Collider = (PhysicsComponent)rcb.CollisionObject.UserObject;
-                result.Normal = rcb.HitNormalWorld;
-                result.Point = rcb.HitPointWorld;
-                result.HitFraction = rcb.ClosestHitFraction;
-            }
-
-            return result;
-=======
         /// <param name="filterGroup">The collision group of this raycast</param>
         /// <param name="filterFlags">The collision group that this raycast can collide with</param>
         /// <returns>The list with hit results.</returns>
@@ -634,7 +520,6 @@
             var callback = XenkoClosestRayResultCallback.Shared(ref from, ref to, filterGroup, filterFlags);
             collisionWorld.RayTest(from, to, callback);
             return callback.Result;
->>>>>>> 28de8941
         }
 
         /// <summary>
@@ -648,18 +533,10 @@
         /// <returns>The list with hit results.</returns>
         public bool Raycast(Vector3 from, Vector3 to, out HitResult result, CollisionFilterGroups filterGroup = DefaultGroup, CollisionFilterGroupFlags filterFlags = DefaultFlags)
         {
-<<<<<<< HEAD
-            using (var rcb = new XenkoAllHitsRayResultCallback(ref from, ref to, resultsOutput))
-            {
-                BulletSharp.Math.Vector3 bsf = from, bst = to;
-                collisionWorld.RayTestRef(ref bsf, ref bst, rcb);
-            }
-=======
             var callback = XenkoClosestRayResultCallback.Shared(ref from, ref to, filterGroup, filterFlags);
             collisionWorld.RayTest(from, to, callback);
             result = callback.Result;
             return result.Succeeded;
->>>>>>> 28de8941
         }
 
         /// <summary>
@@ -682,43 +559,12 @@
         /// <param name="from">From.</param>
         /// <param name="to">To.</param>
         /// <param name="resultsOutput">The list to fill with results.</param>
-<<<<<<< HEAD
-        /// <param name="rayGroup">The collision group of this shape sweep</param>
-        /// <param name="collisionMask">The collision group that this shape sweep can collide with</param>
-        public void RaycastPenetrating(Vector3 from, Vector3 to, IList<HitResult> resultsOutput, CollisionFilterGroups rayGroup, CollisionFilterGroupFlags collisionMask)
-        {
-            using (var rcb = new XenkoAllHitsRayResultCallback(ref from, ref to, resultsOutput)
-            {
-                CollisionFilterGroup = (short)rayGroup,
-                CollisionFilterMask = (short)collisionMask,
-            })
-            {
-                BulletSharp.Math.Vector3 bsf = from, bst = to;
-                collisionWorld.RayTestRef(ref bsf, ref bst, rcb);
-            }
-        }
-
-        /// <summary>
-        /// Raycasts penetrating any shape the ray encounters.
-        /// </summary>
-        /// <param name="from">From.</param>
-        /// <param name="to">To.</param>
-        /// <param name="rayGroup">The collision group of this shape sweep</param>
-        /// <param name="collisionMask">The collision group that this shape sweep can collide with</param>
-        /// <returns>The list with hit results.</returns>
-        public FastList<HitResult> RaycastPenetrating(Vector3 from, Vector3 to, CollisionFilterGroups rayGroup, CollisionFilterGroupFlags collisionMask)
-        {
-            var results = new FastList<HitResult>();
-            RaycastPenetrating(from, to, results, rayGroup, collisionMask);
-            return results;
-=======
         /// <param name="filterGroup">The collision group of this raycast</param>
         /// <param name="filterFlags">The collision group that this raycast can collide with</param>
         public void RaycastPenetrating(Vector3 from, Vector3 to, IList<HitResult> resultsOutput, CollisionFilterGroups filterGroup = DefaultGroup, CollisionFilterGroupFlags filterFlags = DefaultFlags)
         {
             var callback = XenkoAllHitsRayResultCallback.Shared(ref from, ref to, resultsOutput, filterGroup, filterFlags);
             collisionWorld.RayTest(from, to, callback);
->>>>>>> 28de8941
         }
 
         /// <summary>
@@ -731,79 +577,7 @@
         /// <param name="filterFlags">The collision group that this shape sweep can collide with</param>
         /// <returns></returns>
         /// <exception cref="System.Exception">This kind of shape cannot be used for a ShapeSweep.</exception>
-<<<<<<< HEAD
-        public HitResult ShapeSweep(ColliderShape shape, Matrix from, Matrix to)
-        {
-            var sh = shape.InternalShape as BulletSharp.ConvexShape;
-            if (sh == null) throw new Exception("This kind of shape cannot be used for a ShapeSweep.");
-
-            var result = new HitResult(); //result.Succeeded is false by default
-
-            BulletSharp.Math.Vector3 fromBullet = from.TranslationVector, toBullet = to.TranslationVector;
-            using (var rcb = new BulletSharp.ClosestConvexResultCallback(ref fromBullet, ref toBullet))
-            {
-                collisionWorld.ConvexSweepTest(sh, from, to, rcb);
-
-                if (rcb.HitCollisionObject == null) return result;
-                result.Succeeded = true;
-                result.Collider = (PhysicsComponent)rcb.HitCollisionObject.UserObject;
-                result.Normal = rcb.HitNormalWorld;
-                result.Point = rcb.HitPointWorld;
-                result.HitFraction = rcb.ClosestHitFraction;
-            }
-
-            return result;
-        }
-
-        /// <summary>
-        /// Performs a sweep test using a collider shape and stops at the first hit
-        /// </summary>
-        /// <param name="shape">The shape.</param>
-        /// <param name="from">From.</param>
-        /// <param name="to">To.</param>
-        /// <param name="shapeGroup">The collision group of this shape sweep</param>
-        /// <param name="collisionMask">The collision group that this shape sweep can collide with</param>
-        /// <returns></returns>
-        /// <exception cref="System.Exception">This kind of shape cannot be used for a ShapeSweep.</exception>
-        public HitResult ShapeSweep(ColliderShape shape, Matrix from, Matrix to, CollisionFilterGroups shapeGroup, CollisionFilterGroupFlags collisionMask)
-        {
-            var sh = shape.InternalShape as BulletSharp.ConvexShape;
-            if (sh == null) throw new Exception("This kind of shape cannot be used for a ShapeSweep.");
-
-            var result = new HitResult(); //result.Succeeded is false by default
-
-            BulletSharp.Math.Vector3 fromBullet = from.TranslationVector, toBullet = to.TranslationVector;
-            using (var rcb = new BulletSharp.ClosestConvexResultCallback(ref fromBullet, ref toBullet)
-            {
-                CollisionFilterGroup = (int)shapeGroup,
-                CollisionFilterMask = (int)collisionMask,
-            })
-            {
-                collisionWorld.ConvexSweepTest(sh, from, to, rcb);
-
-                if (rcb.HitCollisionObject == null) return result;
-                result.Succeeded = true;
-                result.Collider = (PhysicsComponent)rcb.HitCollisionObject.UserObject;
-                result.Normal = rcb.HitNormalWorld;
-                result.Point = rcb.HitPointWorld;
-                result.HitFraction = rcb.ClosestHitFraction;
-            }
-
-            return result;
-        }
-
-        /// <summary>
-        /// Performs a sweep test using a collider shape and never stops until "to"
-        /// </summary>
-        /// <param name="shape">The shape.</param>
-        /// <param name="from">From.</param>
-        /// <param name="to">To.</param>
-        /// <param name="resultsOutput">The list to fill with results.</param>
-        /// <exception cref="System.Exception">This kind of shape cannot be used for a ShapeSweep.</exception>
-        public void ShapeSweepPenetrating(ColliderShape shape, Matrix from, Matrix to, IList<HitResult> resultsOutput)
-=======
         public HitResult ShapeSweep(ColliderShape shape, Matrix from, Matrix to, CollisionFilterGroups filterGroup = DefaultGroup, CollisionFilterGroupFlags filterFlags = DefaultFlags)
->>>>>>> 28de8941
         {
             var sh = shape.InternalShape as BulletSharp.ConvexShape;
             if (sh == null) throw new Exception("This kind of shape cannot be used for a ShapeSweep.");
@@ -837,21 +611,6 @@
         /// <param name="from">From.</param>
         /// <param name="to">To.</param>
         /// <param name="resultsOutput">The list to fill with results.</param>
-<<<<<<< HEAD
-        /// <param name="shapeGroup">The collision group of this shape sweep</param>
-        /// <param name="collisionMask">The collision group that this shape sweep can collide with</param>
-        /// <exception cref="System.Exception">This kind of shape cannot be used for a ShapeSweep.</exception>
-        public void ShapeSweepPenetrating(ColliderShape shape, Matrix from, Matrix to, IList<HitResult> resultsOutput, CollisionFilterGroups shapeGroup, CollisionFilterGroupFlags collisionMask)
-        {
-            var sh = shape.InternalShape as BulletSharp.ConvexShape;
-            if (sh == null) throw new Exception("This kind of shape cannot be used for a ShapeSweep.");
-
-            using (var rcb = new XenkoAllHitsConvexResultCallback(resultsOutput)
-            {
-                CollisionFilterGroup = (int)shapeGroup,
-                CollisionFilterMask = (int)collisionMask,
-            })
-=======
         /// <param name="filterGroup">The collision group of this shape sweep</param>
         /// <param name="filterFlags">The collision group that this shape sweep can collide with</param>
         /// <exception cref="System.Exception">This kind of shape cannot be used for a ShapeSweep.</exception>
@@ -859,33 +618,12 @@
         {
             var sh = shape.InternalShape as BulletSharp.ConvexShape;
             if (sh == null)
->>>>>>> 28de8941
             {
                 throw new Exception("This kind of shape cannot be used for a ShapeSweep.");
             }
-<<<<<<< HEAD
-        }
-
-        /// <summary>
-        /// Performs a sweep test using a collider shape and never stops until "to"
-        /// </summary>
-        /// <param name="shape">The shape.</param>
-        /// <param name="from">From.</param>
-        /// <param name="to">To.</param>
-        /// <param name="shapeGroup">The collision group of this shape sweep</param>
-        /// <param name="collisionMask">The collision group that this shape sweep can collide with</param>
-        /// <returns>The list with hit results.</returns>
-        /// <exception cref="System.Exception">This kind of shape cannot be used for a ShapeSweep.</exception>
-        public FastList<HitResult> ShapeSweepPenetrating(ColliderShape shape, Matrix from, Matrix to, CollisionFilterGroups shapeGroup, CollisionFilterGroupFlags collisionMask)
-        {
-            var results = new FastList<HitResult>();
-            ShapeSweepPenetrating(shape, from, to, results, shapeGroup, collisionMask);
-            return results;
-=======
             
             var rcb = XenkoAllHitsConvexResultCallback.Shared(resultsOutput, filterGroup, filterFlags);
             collisionWorld.ConvexSweepTest(sh, from, to, rcb);
->>>>>>> 28de8941
         }
 
         /// <summary>
@@ -1203,11 +941,10 @@
 
         private DefaultContactResultCallback currentFrameContacts = new DefaultContactResultCallback();
         private DefaultContactResultCallback previousFrameContacts = new DefaultContactResultCallback();
-<<<<<<< HEAD
         private SimpleContactResultCallback simpleFrameContacts = new SimpleContactResultCallback();
 
         class SimpleContactResultCallback : BulletSharp.ContactResultCallback {
-            public override float AddSingleResult(BulletSharp.ManifoldPointSlim contact, BulletSharp.CollisionObjectWrapper obj0, int partId0, int index0, BulletSharp.CollisionObjectWrapper obj1, int partId1, int index1) {
+            public override float AddSingleResult(BulletSharp.ManifoldPoint contact, BulletSharp.CollisionObjectWrapper obj0, int partId0, int index0, BulletSharp.CollisionObjectWrapper obj1, int partId1, int index1) {
                 var component0 = (PhysicsComponent)obj0.CollisionObject.UserObject;
                 var component1 = (PhysicsComponent)obj1.CollisionObject.UserObject;
 
@@ -1219,10 +956,10 @@
                     ContactPoint cp = new ContactPoint {
                         ColliderA = component0,
                         ColliderB = component1,
-                        Distance = contact.Distance,
-                        Normal = contact.NormalWorldOnB,
-                        PositionOnA = contact.PositionWorldOnA,
-                        PositionOnB = contact.PositionWorldOnB,
+                        Distance = contact.m_distance1,
+                        Normal = contact.m_normalWorldOnB,
+                        PositionOnA = contact.m_positionWorldOnA,
+                        PositionOnB = contact.m_positionWorldOnB,
                     };
                     component0.CurrentPhysicalContacts.Add(cp);
                 }
@@ -1231,18 +968,11 @@
             }
         }
 
-=======
-
->>>>>>> 28de8941
         class DefaultContactResultCallback : BulletSharp.ContactResultCallback
         {
             HashSet<ContactPoint> contacts = new HashSet<ContactPoint>(ContactPointEqualityComparer.Default);
 
-<<<<<<< HEAD
-            public override float AddSingleResult(BulletSharp.ManifoldPointSlim contact, BulletSharp.CollisionObjectWrapper obj0, int partId0, int index0, BulletSharp.CollisionObjectWrapper obj1, int partId1, int index1)
-=======
             public override float AddSingleResult(BulletSharp.ManifoldPoint contact, BulletSharp.CollisionObjectWrapper obj0, int partId0, int index0, BulletSharp.CollisionObjectWrapper obj1, int partId1, int index1)
->>>>>>> 28de8941
             {
                 var component0 = (PhysicsComponent)obj0.CollisionObject.UserObject;
                 var component1 = (PhysicsComponent)obj1.CollisionObject.UserObject;
@@ -1255,11 +985,10 @@
                 {
                     ColliderA = component0,
                     ColliderB = component1,
-<<<<<<< HEAD
-                    Distance = contact.Distance,
-                    Normal = contact.NormalWorldOnB,
-                    PositionOnA = contact.PositionWorldOnA,
-                    PositionOnB = contact.PositionWorldOnB,
+                    Distance = contact.m_distance1,
+                    Normal = contact.m_normalWorldOnB,
+                    PositionOnA = contact.m_positionWorldOnA,
+                    PositionOnB = contact.m_positionWorldOnB,
                 });
                 return 0f;
             }
@@ -1281,27 +1010,7 @@
                 currentFrameContacts.CollisionFilterMask = (int)component.CanCollideWith;
                 currentFrameContacts.CollisionFilterGroup = (int)component.CollisionGroup;
                 collisionWorld.ContactTest(component.NativeCollisionObject, currentFrameContacts);
-=======
-                    Distance = contact.m_distance1,
-                    Normal = contact.m_normalWorldOnB,
-                    PositionOnA = contact.m_positionWorldOnA,
-                    PositionOnB = contact.m_positionWorldOnB,
-                });
-                return 0f;
->>>>>>> 28de8941
-            }
-
-            public void Remove(ContactPoint contact) => contacts.Remove(contact);
-            public bool Contains(ContactPoint contact) => contacts.Contains(contact);
-            public void Clear() => contacts.Clear();
-            public HashSet<ContactPoint>.Enumerator GetEnumerator() => contacts.GetEnumerator();
-        }
-
-        internal unsafe void ContactTest(PhysicsComponent component)
-        {
-            currentFrameContacts.CollisionFilterMask = (int)component.CanCollideWith;
-            currentFrameContacts.CollisionFilterGroup = (int)component.CollisionGroup;
-            collisionWorld.ContactTest( component.NativeCollisionObject, currentFrameContacts );
+            }
         }
 
         private readonly FastList<ContactPoint> currentToRemove = new FastList<ContactPoint>();
