--- conflicted
+++ resolved
@@ -18,29 +18,11 @@
         public HeightfieldColliderShape(int heightStickWidth, int heightStickLength, UnmanagedArray<short> dynamicFieldData, float heightScale, float minHeight, float maxHeight, bool flipQuadEdges)
             : this(heightStickWidth, heightStickLength, HeightfieldTypes.Short, dynamicFieldData, heightScale, minHeight, maxHeight, flipQuadEdges)
         {
-<<<<<<< HEAD
-            cachedScaling = Vector3.One;
-            InternalShape = new BulletSharp.HeightfieldTerrainShape(heightStickWidth, heightStickLength, dynamicFieldData.Pointer, heightScale, minHeight, maxHeight, 1, BulletSharp.PhyScalarType.Int16, flipQuadEdges)
-            {
-                LocalScaling = cachedScaling,
-            };
-            ShortArray = dynamicFieldData;
-=======
->>>>>>> d9660087
         }
 
         public HeightfieldColliderShape(int heightStickWidth, int heightStickLength, UnmanagedArray<byte> dynamicFieldData, float heightScale, float minHeight, float maxHeight, bool flipQuadEdges)
             : this(heightStickWidth, heightStickLength, HeightfieldTypes.Byte, dynamicFieldData, heightScale, minHeight, maxHeight, flipQuadEdges)
         {
-<<<<<<< HEAD
-            cachedScaling = Vector3.One;
-            InternalShape = new BulletSharp.HeightfieldTerrainShape(heightStickWidth, heightStickLength, dynamicFieldData.Pointer, heightScale, minHeight, maxHeight, 1, BulletSharp.PhyScalarType.Byte, flipQuadEdges)
-            {
-                LocalScaling = cachedScaling,
-            };
-            ByteArray = dynamicFieldData;
-=======
->>>>>>> d9660087
         }
 
         public HeightfieldColliderShape(int heightStickWidth, int heightStickLength, UnmanagedArray<float> dynamicFieldData, float heightScale, float minHeight, float maxHeight, bool flipQuadEdges)
@@ -71,12 +53,8 @@
             MaxHeight = maxHeight;
 
             cachedScaling = Vector3.One;
-<<<<<<< HEAD
-            InternalShape = new BulletSharp.HeightfieldTerrainShape(heightStickWidth, heightStickLength, dynamicFieldData.Pointer, heightScale, minHeight, maxHeight, 1, BulletSharp.PhyScalarType.Single, flipQuadEdges)
-=======
 
             switch (HeightType)
->>>>>>> d9660087
             {
                 case HeightfieldTypes.Short:
                     ShortArray = dynamicFieldData as UnmanagedArray<short>;
